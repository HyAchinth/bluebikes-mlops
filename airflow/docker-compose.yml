--- conflicted
+++ resolved
@@ -10,10 +10,6 @@
       - ./pgdata:/var/lib/postgresql/data
     healthcheck:
       test: [ "CMD-SHELL", "pg_isready -U airflow" ]
-<<<<<<< HEAD
-=======
-      test: ["CMD-SHELL", "pg_isready -U airflow"]
->>>>>>> cf8addb0
       interval: 5s
       timeout: 5s
       retries: 10
@@ -29,11 +25,7 @@
       AIRFLOW__CORE__EXECUTOR: LocalExecutor
       AIRFLOW__CORE__LOAD_EXAMPLES: "False"
       AIRFLOW__CORE__DEFAULT_TIMEZONE: America/New_York
-      AIRFLOW__DATABASE__SQL_ALCHEMY_CONN: postgresql+psycopg2://airflow:airflow@airflow-postgres/airflow
-<<<<<<< HEAD
-=======
       AIRFLOW__DATABASE__SQL_ALCHEMY_CONN: postgresql+psycopg2://airflow:airflow@postgres/airflow
->>>>>>> cf8addb0
       PYTHONPATH: /workspace
       PIP_USER: "false"
     ports:
